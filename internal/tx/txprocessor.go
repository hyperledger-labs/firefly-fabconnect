// Copyright © 2023 Kaleido, Inc.
//
// SPDX-License-Identifier: Apache-2.0
//
// Licensed under the Apache License, Version 2.0 (the "License");
// you may not use this file except in compliance with the License.
// You may obtain a copy of the License at
//
//     http://www.apache.org/licenses/LICENSE-2.0
//
// Unless required by applicable law or agreed to in writing, software
// distributed under the License is distributed on an "AS IS" BASIS,
// WITHOUT WARRANTIES OR CONDITIONS OF ANY KIND, either express or implied.
// See the License for the specific language governing permissions and
// limitations under the License.

package tx

import (
	"fmt"
	"sync"
	"time"

	"github.com/hyperledger/firefly-fabconnect/internal/conf"
	"github.com/hyperledger/firefly-fabconnect/internal/errors"
	"github.com/hyperledger/firefly-fabconnect/internal/fabric"
	"github.com/hyperledger/firefly-fabconnect/internal/fabric/client"
	"github.com/hyperledger/firefly-fabconnect/internal/messages"
	log "github.com/sirupsen/logrus"
)

const (
	defaultSendConcurrency = 1
)

// Processor interface is called for each message, as is responsible
// for tracking all in-flight messages
type Processor interface {
	OnMessage(Context)
	Init(client.RPCClient)
	GetRPCClient() client.RPCClient
}

var highestID = 1000000

type inflightTx struct {
<<<<<<< HEAD
	id               int
	signer           string
	initialWaitDelay time.Duration
	txContext        Context
	tx               *fabric.Tx
	wg               sync.WaitGroup
	rpc              client.RPCClient
=======
	id        int
	signer    string
	txContext TxContext
	tx        *fabric.Tx
	rpc       client.RPCClient
>>>>>>> 2346ff4b
}

func (i *inflightTx) String() string {
	txHash := ""
	if i.tx != nil {
		txHash = i.tx.Hash
	}
	return fmt.Sprintf("TX=%s CTX=%s", txHash, i.txContext.String())
}

type txProcessor struct {
<<<<<<< HEAD
	maxTXWaitTime     time.Duration
	inflightTxsLock   *sync.Mutex
	inflightTxs       []*inflightTx
	inflightTxDelayer DelayTracker
	rpc               client.RPCClient
	config            *conf.RESTGatewayConf
	concurrencySlots  chan bool
=======
	maxTXWaitTime    time.Duration
	inflightTxsLock  *sync.Mutex
	inflightTxs      []*inflightTx
	rpc              client.RPCClient
	config           *conf.RESTGatewayConf
	concurrencySlots chan bool
>>>>>>> 2346ff4b
}

// NewTxnProcessor constructor for message procss
func NewTxProcessor(conf *conf.RESTGatewayConf) Processor {
	if conf.SendConcurrency == 0 {
		conf.SendConcurrency = defaultSendConcurrency
	}
	p := &txProcessor{
		inflightTxsLock:  &sync.Mutex{},
		inflightTxs:      []*inflightTx{},
		config:           conf,
		concurrencySlots: make(chan bool, conf.SendConcurrency),
	}
	return p
}

func (p *txProcessor) Init(rpc client.RPCClient) {
	p.rpc = rpc
	p.maxTXWaitTime = time.Duration(p.config.MaxTXWaitTime) * time.Second
}

func (p *txProcessor) GetRPCClient() client.RPCClient {
	return p.rpc
}

// OnMessage checks the type and dispatches to the correct logic
// ** From this point on the processor MUST ensure Reply is called
//
//	on txnContext eventually in all scenarios.
//	It cannot return an error synchronously from this function **
<<<<<<< HEAD
func (p *txProcessor) OnMessage(txContext Context) {
=======
func (p *txProcessor) OnMessage(txContext TxContext) {
>>>>>>> 2346ff4b

	var unmarshalErr error
	headers := txContext.Headers()
	log.Debugf("Processing %+v", headers)
	switch headers.MsgType {
	case messages.MsgTypeSendTransaction:
		var sendTransactionMsg messages.SendTransaction
		if unmarshalErr = txContext.Unmarshal(&sendTransactionMsg); unmarshalErr != nil {
			break
		}
		p.OnSendTransactionMessage(txContext, &sendTransactionMsg)
	default:
		unmarshalErr = errors.Errorf(errors.TransactionSendMsgTypeUnknown, headers.MsgType)
	}
	// We must always send a reply
	if unmarshalErr != nil {
		txContext.SendErrorReply(400, unmarshalErr)
	}

}

// newInflightWrapper uses the supplied transaction, the inflight txn list.
// Builds a new wrapper containing this information, that can be added to
// the inflight list if the transaction is submitted
func (p *txProcessor) addInflightWrapper(txContext Context, msg *messages.RequestCommon) (inflight *inflightTx, err error) {

	inflight = &inflightTx{
		txContext: txContext,
		signer:    msg.Headers.Signer,
	}

	// Use the correct RPC for sending transactions
	inflight.rpc = p.rpc

	// Hold the lock just while we're adding it to the map
	p.inflightTxsLock.Lock()

	inflight.id = highestID
	highestID++

	before := len(p.inflightTxs)
	p.inflightTxs = append(p.inflightTxs, inflight)

	// Clear lock before logging
	p.inflightTxsLock.Unlock()

	log.Infof("In-flight %d added. signer=%s before=%d", inflight.id, inflight.signer, before)

	return
}

// take the transaction off the inflight list for tracking, if error happened
// and there is no need to continue to track the transaction
func (p *txProcessor) cancelInFlight(inflight *inflightTx, submitted bool) {
	var before, after int
	p.inflightTxsLock.Lock()
	// Remove from the in-flight list
	before = len(p.inflightTxs)
	for idx, alreadyInflight := range p.inflightTxs {
		if alreadyInflight.id == inflight.id {
			p.inflightTxs = append(p.inflightTxs[0:idx], p.inflightTxs[idx+1:]...)
			break
		}
	}
	after = len(p.inflightTxs)
	p.inflightTxsLock.Unlock()

	log.Infof("In-flight %d complete. signer=%s sub=%t before=%d after=%d", inflight.id, inflight.signer, submitted, before, after)
}

func (p *txProcessor) processCompletion(inflight *inflightTx, tx *fabric.Tx) {

	receipt := inflight.tx.Receipt
	isSuccess := receipt.IsSuccess()
	log.Infof("Receipt for %s obtained Success=%t", inflight.tx.Receipt.TransactionID, isSuccess)

	// Build our reply
	var reply messages.TransactionReceipt
	if isSuccess {
		reply.Headers.MsgType = messages.MsgTypeTransactionSuccess
	} else {
		reply.Headers.MsgType = messages.MsgTypeTransactionFailure
	}

	reply.Status = receipt.Status.String()
	reply.BlockNumber = receipt.BlockNumber
	reply.Signer = receipt.Signer
	reply.SignerMSP = receipt.SignerMSP
	reply.TransactionHash = receipt.TransactionID

	inflight.txContext.Reply(&reply)

	// We've submitted the transaction, even if we didn't get a receipt within our timeout.
	p.cancelInFlight(inflight, true)

}

// func (p *txProcessor) OnDeployContractMessage(txnContext Context, msg *messages.DeployContract) {

// 	inflight, err := p.addInflightWrapper(txnContext, &msg.TransactionCommon)
// 	if err != nil {
// 		txnContext.SendErrorReply(400, err)
// 		return
// 	}
// 	inflight.registerAs = msg.RegisterAs
// 	msg.Nonce = inflight.nonceNumber()

// 	tx, err := fabric.NewContractDeployTxn(msg, inflight.signer)
// 	if err != nil {
// 		p.cancelInFlight(inflight, false /* not yet submitted */)
// 		txnContext.SendErrorReply(400, err)
// 		return
// 	}

// 	p.sendTransactionCommon(txnContext, inflight, tx)
// }

func (p *txProcessor) OnSendTransactionMessage(txContext Context, msg *messages.SendTransaction) {

	inflight, err := p.addInflightWrapper(txContext, &msg.RequestCommon)
	if err != nil {
		txContext.SendErrorReply(400, err)
		return
	}

	tx := fabric.NewSendTx(msg, inflight.signer)
	inflight.tx = tx
	p.sendTransactionCommon(txContext, inflight, tx)
}

func (p *txProcessor) sendTransactionCommon(txContext Context, inflight *inflightTx, tx *fabric.Tx) {
	if p.config.SendConcurrency > 1 {
		// The above must happen synchronously for each partition in Kafka - as it is where we assign the nonce.
		// However, the send to the node can happen at high concurrency.
		p.concurrencySlots <- true
		go p.sendAndTrackMining(txContext, inflight, tx)
	} else {
		// For the special case of 1 we do it synchronously, so we don't assign the next nonce until we've sent this one
		p.sendAndTrackMining(txContext, inflight, tx)
	}
}

func (p *txProcessor) sendAndTrackMining(txContext Context, inflight *inflightTx, tx *fabric.Tx) {
	err := tx.Send(txContext.Context(), inflight.rpc)
	if p.config.SendConcurrency > 1 {
		<-p.concurrencySlots // return our slot as soon as send is complete, to let an awaiting send go
	}
	if err != nil {
		p.cancelInFlight(inflight, false /* not confirmed as submitted, as send failed */)
		txContext.SendErrorReply(500, err)
		return
	}

	// receipt is already available once the "Send()" call returns
	p.processCompletion(inflight, tx)
}<|MERGE_RESOLUTION|>--- conflicted
+++ resolved
@@ -44,21 +44,11 @@
 var highestID = 1000000
 
 type inflightTx struct {
-<<<<<<< HEAD
-	id               int
-	signer           string
-	initialWaitDelay time.Duration
-	txContext        Context
-	tx               *fabric.Tx
-	wg               sync.WaitGroup
-	rpc              client.RPCClient
-=======
 	id        int
 	signer    string
-	txContext TxContext
+	txContext Context
 	tx        *fabric.Tx
 	rpc       client.RPCClient
->>>>>>> 2346ff4b
 }
 
 func (i *inflightTx) String() string {
@@ -70,22 +60,12 @@
 }
 
 type txProcessor struct {
-<<<<<<< HEAD
-	maxTXWaitTime     time.Duration
-	inflightTxsLock   *sync.Mutex
-	inflightTxs       []*inflightTx
-	inflightTxDelayer DelayTracker
-	rpc               client.RPCClient
-	config            *conf.RESTGatewayConf
-	concurrencySlots  chan bool
-=======
 	maxTXWaitTime    time.Duration
 	inflightTxsLock  *sync.Mutex
 	inflightTxs      []*inflightTx
 	rpc              client.RPCClient
 	config           *conf.RESTGatewayConf
 	concurrencySlots chan bool
->>>>>>> 2346ff4b
 }
 
 // NewTxnProcessor constructor for message procss
@@ -116,11 +96,7 @@
 //
 //	on txnContext eventually in all scenarios.
 //	It cannot return an error synchronously from this function **
-<<<<<<< HEAD
 func (p *txProcessor) OnMessage(txContext Context) {
-=======
-func (p *txProcessor) OnMessage(txContext TxContext) {
->>>>>>> 2346ff4b
 
 	var unmarshalErr error
 	headers := txContext.Headers()
